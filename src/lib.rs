//! Verify apache's htpasswd file
//!
//! Supports MD5, BCrypt, SHA1, Unix crypt
//!
//! # Examples
//!
//! Verify MD5 hash
//!
//! ```
//! let data = "user:$apr1$lZL6V/ci$eIMz/iKDkbtys/uU7LEK00";
<<<<<<< HEAD
//! let htpasswd = htpasswd_verify::load(data);
=======
//! let htpasswd = htpasswd_verify::Htpasswd::new(data);
>>>>>>> a28d3d4e
//! assert!(htpasswd.check("user", "password"));
//! ```
//!
//! It also allows to encrypt with md5 (not the actual md5, but the apache specific md5 that
//! htpasswd file uses)
//!
//! ```
//! use htpasswd_verify::md5::{md5_apr1_encode, format_hash};
//!
//! let password = "password";
//! let hash = md5_apr1_encode(password, "RandSalt");
//! let hash = format_hash(&hash, "RandSalt");
//! assert_eq!(hash, "$apr1$RandSalt$PgCXHRrkpSt4cbyC2C6bm/");
//! ```

use crate::md5::APR1_ID;
use crypto::{digest::Digest, sha1::Sha1};
use std::collections::HashMap;

pub mod md5;

static BCRYPT_ID: &str = "$2y$";
static SHA1_ID: &str = "{SHA}";

pub struct Htpasswd(HashMap<String, Hash>);

#[derive(Debug)]
pub enum Hash {
	MD5(MD5Hash),
	BCrypt(String),
	SHA1(String),
	Crypt(String),
}

#[derive(Debug)]
pub struct MD5Hash {
	pub salt: String,
	pub hash: String,
}

<<<<<<< HEAD
impl<'a> Hash<'a> {
	pub fn check(&self, password: &str) -> bool {
		match self {
			Hash::MD5(hash) => md5::md5_apr1_encode(password, hash.salt).as_str() == hash.hash,
			Hash::BCrypt(hash) => bcrypt::verify(password, hash).unwrap(),
			Hash::SHA1(hash) => {
=======
impl Htpasswd {
	pub fn new(bytes: impl AsRef<str>) -> Htpasswd {
		let lines = bytes.as_ref().split('\n');
		let hashes = lines
			.filter_map(parse_hash_entry)
			.collect::<HashMap<String, Hash>>();
		Htpasswd(hashes)
	}

	pub fn check<N: AsRef<str>>(&self, username: N, password: N) -> bool {
		let username = username.as_ref();
		let password = password.as_ref();
		let hash = &self.0.get(username);
		match hash {
			Some(Hash::MD5(hash)) => {
				md5::md5_apr1_encode(password, &hash.salt).as_str() == hash.hash
			}
			Some(Hash::BCrypt(hash)) => bcrypt::verify(password, hash).unwrap(),
			Some(Hash::SHA1(hash)) => {
>>>>>>> a28d3d4e
				let mut hasher = Sha1::new();
				hasher.input_str(password);
				let size = hasher.output_bytes();
				let mut buf = vec![0u8; size];
				hasher.result(&mut buf);
				base64::encode(&buf).as_str() == *hash
			}
			Hash::Crypt(hash) => pwhash::unix_crypt::verify(password, hash),
		}
	}

	/// Parses the hash part of the htpasswd entry.
	///
	/// Example:
	///
	/// ```
	/// use htpasswd_verify::{Hash, MD5Hash};
	///
	/// let entry = "user:$apr1$lZL6V/ci$eIMz/iKDkbtys/uU7LEK00";
	/// let semicolon = entry.find(':').unwrap();
	/// let username = &entry[..semicolon];
	///
	/// let hash_id = &entry[(semicolon + 1)..];
	/// assert_eq!(hash_id, "$apr1$lZL6V/ci$eIMz/iKDkbtys/uU7LEK00");
	/// let hash = Hash::parse(hash_id);
	/// assert!(matches!(hash, Hash::MD5(MD5Hash { salt: "lZL6V/ci", hash: "eIMz/iKDkbtys/uU7LEK00"})));
	/// ```
	pub fn parse(hash: &'a str) -> Self {
		if hash.starts_with(md5::APR1_ID) {
			Hash::MD5(MD5Hash {
				salt: &hash[(APR1_ID.len())..(APR1_ID.len() + 8)],
				hash: &hash[(APR1_ID.len() + 8 + 1)..],
			})
		} else if hash.starts_with(BCRYPT_ID) {
			Hash::BCrypt(&hash)
		} else if hash.starts_with("{SHA}") {
			Hash::SHA1(&hash[SHA1_ID.len()..])
		} else {
			//Ignore plaintext, assume crypt
			Hash::Crypt(&hash)
		}
	}
}

<<<<<<< HEAD
impl Htpasswd<'_> {
	pub fn check(&self, username: &str, password: &str) -> bool {
		self.0
			.get(username)
			.map(|hash| hash.check(password))
			.unwrap_or_default()
	}
}

pub fn load(bytes: &str) -> Htpasswd {
	let lines = bytes.split('\n');
	let hashes = lines
		.filter_map(parse_hash_entry)
		.collect::<HashMap<&str, Hash>>();
	Htpasswd(hashes)
}

fn parse_hash_entry(entry: &str) -> Option<(&str, Hash)> {
	let semicolon = match entry.find(':') {
=======
fn parse_hash_entry(entry: &str) -> Option<(String, Hash)> {
	let separator = match entry.find(':') {
>>>>>>> a28d3d4e
		Some(idx) => idx,
		None => return None,
	};
	let username = &entry[..separator];

<<<<<<< HEAD
	let hash_id = &entry[(semicolon + 1)..];
	Some((username, Hash::parse(hash_id)))
=======
	let hash_id = &entry[(separator + 1)..];
	let hash;
	if hash_id.starts_with(md5::APR1_ID) {
		hash = Hash::MD5(MD5Hash {
			salt: (&entry[(separator + 1 + APR1_ID.len())..(separator + 1 + APR1_ID.len() + 8)])
				.to_string(),
			hash: (&entry[(separator + 1 + APR1_ID.len() + 8 + 1)..]).to_string(),
		});
	} else if hash_id.starts_with(BCRYPT_ID) {
		hash = Hash::BCrypt((&entry[(separator + 1)..]).into());
	} else if hash_id.starts_with(SHA1_ID) {
		hash = Hash::SHA1((&entry[(separator + 1 + SHA1_ID.len())..]).into());
	} else {
		//Ignore plaintext, assume crypt
		hash = Hash::Crypt((&entry[(separator + 1)..]).into());
	}
	Some((username.into(), hash))
>>>>>>> a28d3d4e
}

#[cfg(test)]
mod tests {
	use super::*;

	static DATA: &str = "user2:$apr1$7/CTEZag$omWmIgXPJYoxB3joyuq4S/
user:$apr1$lZL6V/ci$eIMz/iKDkbtys/uU7LEK00
bcrypt_test:$2y$05$nC6nErr9XZJuMJ57WyCob.EuZEjylDt2KaHfbfOtyb.EgL1I2jCVa
sha1_test:{SHA}W6ph5Mm5Pz8GgiULbPgzG37mj9g=
crypt_test:bGVh02xkuGli2";

	#[test]
	fn unix_crypt_verify_htpasswd() {
		let htpasswd = Htpasswd::new(DATA);
		assert_eq!(htpasswd.check("crypt_test", "password"), true);
	}

	#[test]
	fn sha1_verify_htpasswd() {
		let htpasswd = Htpasswd::new(DATA);
		assert_eq!(htpasswd.check("sha1_test", "password"), true);
	}

	#[test]
	fn bcrypt_verify_htpasswd() {
		let htpasswd = Htpasswd::new(DATA);
		assert_eq!(htpasswd.check("bcrypt_test", "password"), true);
	}

	#[test]
	fn md5_verify_htpasswd() {
		let htpasswd = Htpasswd::new(DATA);
		assert_eq!(htpasswd.check("user", "password"), true);
		assert_eq!(htpasswd.check("user", "passwort"), false);
		assert_eq!(htpasswd.check("user2", "zaq1@WSX"), true);
		assert_eq!(htpasswd.check("user2", "ZAQ1@WSX"), false);
	}

	#[test]
	fn md5_apr1() {
		assert_eq!(
			md5::format_hash(
				md5::md5_apr1_encode("password", "xxxxxxxx").as_str(),
				"xxxxxxxx",
			),
			"$apr1$xxxxxxxx$dxHfLAsjHkDRmG83UXe8K0".to_string()
		);
	}

	#[test]
	fn apr1() {
		assert!(
			md5::verify_apr1_hash("$apr1$xxxxxxxx$dxHfLAsjHkDRmG83UXe8K0", "password").unwrap()
		);
	}

	#[test]
	fn user_not_found() {
		let htpasswd = Htpasswd::new(DATA);
		assert_eq!(htpasswd.check("user_does_not_exist", "password"), false);
	}
}<|MERGE_RESOLUTION|>--- conflicted
+++ resolved
@@ -8,11 +8,7 @@
 //!
 //! ```
 //! let data = "user:$apr1$lZL6V/ci$eIMz/iKDkbtys/uU7LEK00";
-<<<<<<< HEAD
-//! let htpasswd = htpasswd_verify::load(data);
-=======
 //! let htpasswd = htpasswd_verify::Htpasswd::new(data);
->>>>>>> a28d3d4e
 //! assert!(htpasswd.check("user", "password"));
 //! ```
 //!
@@ -39,7 +35,7 @@
 
 pub struct Htpasswd(HashMap<String, Hash>);
 
-#[derive(Debug)]
+#[derive(Debug, Eq, PartialEq)]
 pub enum Hash {
 	MD5(MD5Hash),
 	BCrypt(String),
@@ -47,20 +43,12 @@
 	Crypt(String),
 }
 
-#[derive(Debug)]
+#[derive(Debug, Eq, PartialEq)]
 pub struct MD5Hash {
 	pub salt: String,
 	pub hash: String,
 }
 
-<<<<<<< HEAD
-impl<'a> Hash<'a> {
-	pub fn check(&self, password: &str) -> bool {
-		match self {
-			Hash::MD5(hash) => md5::md5_apr1_encode(password, hash.salt).as_str() == hash.hash,
-			Hash::BCrypt(hash) => bcrypt::verify(password, hash).unwrap(),
-			Hash::SHA1(hash) => {
-=======
 impl Htpasswd {
 	pub fn new(bytes: impl AsRef<str>) -> Htpasswd {
 		let lines = bytes.as_ref().split('\n');
@@ -70,17 +58,21 @@
 		Htpasswd(hashes)
 	}
 
-	pub fn check<N: AsRef<str>>(&self, username: N, password: N) -> bool {
-		let username = username.as_ref();
+	pub fn check<S: AsRef<str>>(&self, username: S, password: S) -> bool {
+		self.0
+			.get(username.as_ref())
+			.map(|hash| hash.check(password))
+			.unwrap_or_default()
+	}
+}
+
+impl Hash {
+	pub fn check<S: AsRef<str>>(&self, password: S) -> bool {
 		let password = password.as_ref();
-		let hash = &self.0.get(username);
-		match hash {
-			Some(Hash::MD5(hash)) => {
-				md5::md5_apr1_encode(password, &hash.salt).as_str() == hash.hash
-			}
-			Some(Hash::BCrypt(hash)) => bcrypt::verify(password, hash).unwrap(),
-			Some(Hash::SHA1(hash)) => {
->>>>>>> a28d3d4e
+		match self {
+			Hash::MD5(hash) => md5::md5_apr1_encode(password, &hash.salt).as_str() == hash.hash,
+			Hash::BCrypt(hash) => bcrypt::verify(password, hash).unwrap(),
+			Hash::SHA1(hash) => {
 				let mut hasher = Sha1::new();
 				hasher.input_str(password);
 				let size = hasher.output_bytes();
@@ -106,76 +98,36 @@
 	/// let hash_id = &entry[(semicolon + 1)..];
 	/// assert_eq!(hash_id, "$apr1$lZL6V/ci$eIMz/iKDkbtys/uU7LEK00");
 	/// let hash = Hash::parse(hash_id);
-	/// assert!(matches!(hash, Hash::MD5(MD5Hash { salt: "lZL6V/ci", hash: "eIMz/iKDkbtys/uU7LEK00"})));
+	/// assert_eq!(
+	///     hash,
+	///     Hash::MD5(MD5Hash {
+	///         salt: "lZL6V/ci".to_string(),
+	///         hash: "eIMz/iKDkbtys/uU7LEK00".to_string(),
+	///     },
+	/// ));
 	/// ```
-	pub fn parse(hash: &'a str) -> Self {
-		if hash.starts_with(md5::APR1_ID) {
+	pub fn parse(hash: &str) -> Self {
+		if hash.starts_with(APR1_ID) {
 			Hash::MD5(MD5Hash {
-				salt: &hash[(APR1_ID.len())..(APR1_ID.len() + 8)],
-				hash: &hash[(APR1_ID.len() + 8 + 1)..],
+				salt: hash[(APR1_ID.len())..(APR1_ID.len() + 8)].to_string(),
+				hash: hash[(APR1_ID.len() + 8 + 1)..].to_string(),
 			})
 		} else if hash.starts_with(BCRYPT_ID) {
-			Hash::BCrypt(&hash)
+			Hash::BCrypt(hash.to_string())
 		} else if hash.starts_with("{SHA}") {
-			Hash::SHA1(&hash[SHA1_ID.len()..])
+			Hash::SHA1(hash[SHA1_ID.len()..].to_string())
 		} else {
 			//Ignore plaintext, assume crypt
-			Hash::Crypt(&hash)
+			Hash::Crypt(hash.to_string())
 		}
 	}
 }
 
-<<<<<<< HEAD
-impl Htpasswd<'_> {
-	pub fn check(&self, username: &str, password: &str) -> bool {
-		self.0
-			.get(username)
-			.map(|hash| hash.check(password))
-			.unwrap_or_default()
-	}
-}
-
-pub fn load(bytes: &str) -> Htpasswd {
-	let lines = bytes.split('\n');
-	let hashes = lines
-		.filter_map(parse_hash_entry)
-		.collect::<HashMap<&str, Hash>>();
-	Htpasswd(hashes)
-}
-
-fn parse_hash_entry(entry: &str) -> Option<(&str, Hash)> {
-	let semicolon = match entry.find(':') {
-=======
 fn parse_hash_entry(entry: &str) -> Option<(String, Hash)> {
-	let separator = match entry.find(':') {
->>>>>>> a28d3d4e
-		Some(idx) => idx,
-		None => return None,
-	};
+	let separator = entry.find(':')?;
 	let username = &entry[..separator];
-
-<<<<<<< HEAD
-	let hash_id = &entry[(semicolon + 1)..];
-	Some((username, Hash::parse(hash_id)))
-=======
 	let hash_id = &entry[(separator + 1)..];
-	let hash;
-	if hash_id.starts_with(md5::APR1_ID) {
-		hash = Hash::MD5(MD5Hash {
-			salt: (&entry[(separator + 1 + APR1_ID.len())..(separator + 1 + APR1_ID.len() + 8)])
-				.to_string(),
-			hash: (&entry[(separator + 1 + APR1_ID.len() + 8 + 1)..]).to_string(),
-		});
-	} else if hash_id.starts_with(BCRYPT_ID) {
-		hash = Hash::BCrypt((&entry[(separator + 1)..]).into());
-	} else if hash_id.starts_with(SHA1_ID) {
-		hash = Hash::SHA1((&entry[(separator + 1 + SHA1_ID.len())..]).into());
-	} else {
-		//Ignore plaintext, assume crypt
-		hash = Hash::Crypt((&entry[(separator + 1)..]).into());
-	}
-	Some((username.into(), hash))
->>>>>>> a28d3d4e
+	Some((username.to_string(), Hash::parse(hash_id)))
 }
 
 #[cfg(test)]
